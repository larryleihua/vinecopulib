// Copyright © 2017 Thomas Nagler and Thibault Vatter
//
// This file is part of the vinecopulib library and licensed under the terms of
// the MIT license. For a copy, see the LICENSE file in the root directory of
// vinecopulib or https://vinecopulib.github.io/vinecopulib/.

#include <vinecopulib/vinecop/tools_structselect.hpp>
#include <vinecopulib/misc/tools_stl.hpp>
#include <vinecopulib/misc/tools_stats.hpp>

#include <cmath>
#include <boost/graph/prim_minimum_spanning_tree.hpp>

namespace vinecopulib {
    
namespace tools_structselect {

    using namespace tools_stl;

    //! Create base tree of the vine
    //!
    //!  The base tree is a star on d + 1 variables, where the conditioning
    //!  set of each edge consists of a single number. When building the next
    //!  tree, the edges become vertices. Because the base graph was a star
    //!  all edges are allowed by the proximity condition, and the edges will
    //!  have a conditioning set consisting of the two vertex indices. This
    //!  will be the first actual tree of the vine.
    //!
    //!  @param data nxd matrix of copula data.
    //!  @return A VineTree object containing the base graph.
    VineTree make_base_tree(const Eigen::MatrixXd& data)
    {
        size_t d = data.cols();
        VineTree base_tree(d);
        // a star connects the root node (d) with all other nodes
        for (size_t target = 0; target < d; ++target) {
            // add edge and extract edge iterator
            auto e = add_edge(d, target, base_tree).first;

            // inititialize hfunc1 with actual data for variable "target"
            base_tree[e].hfunc1 = data.col(boost::target(e, base_tree));
            // identify edge with variable "target" and initialize sets
            base_tree[e].conditioning.reserve(2);
            base_tree[e].conditioning.push_back(boost::target(e, base_tree));
            base_tree[e].conditioned.reserve(d - 2);
        }

        return base_tree;
    }

    //! Select and fit next tree of the vine
    //!
    //! The next tree is found the following way:
    //!     1. Edges of the previous tree become edges in the new tree.
    //!     2. All edges allowed by the proximity condition are added to the new
    //!        graph.
    //!     3. Collapse the new graph to a maximum spanning tree for edge 
    //!        weight.
    //!     4. Populate edges with conditioning/conditioned sets and pseudo-
    //!        observations.
    //!     5. Fit and select a copula model for each edge.
    //!
    //! @param prev_tree tree T_{k}.
    //! @param controls the controls for fitting a vine copula 
    //!     (see FitControlsVinecop).
    //! @param tree_opt the current optimal tree (used only for sparse selection).
    //! @return tree T_{k+1}.
    VineTree select_next_tree(VineTree& prev_tree,
                              vinecopulib::FitControlsVinecop& controls,
                              const VineTree& tree_opt)
    {
        auto new_tree = edges_as_vertices(prev_tree);
        remove_edge_data(prev_tree); // no longer needed
        add_allowed_edges(new_tree, controls);
        if (boost::num_vertices(new_tree) > 2) {
            min_spanning_tree(new_tree);
        }
        add_edge_info(new_tree);  // for pc estimation and next tree
        remove_vertex_data(new_tree);  // no longer needed
        select_pair_copulas(new_tree, controls, tree_opt);

        return new_tree;
    }

    //! Convert edge set into vertex set of a new graph
    //!
    //! Further information about the structure is passed along:
    //!     - conditioning/conditioned set,
    //!     - indices of vertices connected by the edge in the previous tree.
    //!
    //! @param tree T_{k}.
    //! @return A edge-less graph of vertices, each representing one edge of the
    //!     previous tree.
    VineTree edges_as_vertices(const VineTree& prev_tree)
    {
        // start with full graph
        size_t d = num_edges(prev_tree);
        VineTree new_tree(d);

        // cut & paste information from previous tree
        int i = 0;
        for (auto e : boost::edges(prev_tree)) {
            new_tree[i].hfunc1 = prev_tree[e].hfunc1;
            new_tree[i].hfunc2 = prev_tree[e].hfunc2;
            new_tree[i].conditioning = prev_tree[e].conditioning;
            new_tree[i].conditioned = prev_tree[e].conditioned;
            new_tree[i].prev_edge_indices.reserve(2);
            new_tree[i].prev_edge_indices.push_back(boost::source(e, prev_tree));
            new_tree[i].prev_edge_indices.push_back(boost::target(e, prev_tree));
            ++i;
        }

        return new_tree;
    }

    //! Add edges allowed by the proximity condition
    //!
    //! Also calculates the edge weight (e.g., 1-|tau| for tree_criterion =
    //! "itau").
    //!
    //! @param vine_tree tree of a vine.
    //! @param tree_criterion the criterion for selecting the maximum spanning
    //!     tree ("tau", "hoeffd" and "rho" implemented so far).
    //! @param threshold for thresholded vines.
<<<<<<< HEAD
    void add_allowed_edges(VineTree& vine_tree, 
                           vinecopulib::FitControlsVinecop& controls)
=======
    void add_allowed_edges(VineTree& vine_tree, std::string tree_criterion,
                           double threshold)
>>>>>>> 483fb357
    {
        for (auto v0 : boost::vertices(vine_tree)) {
            for (size_t v1 = 0; v1 < v0; ++v1) {
                // check proximity condition: common neighbor in previous tree
                // (-1 means 'no common neighbor')
                if (find_common_neighbor(v0, v1, vine_tree) > -1) {
                    auto pc_data = get_pc_data(v0, v1, vine_tree);
                    double crit = calculate_criterion(pc_data, controls);
                    double w = 
                        1.0 - (double)(crit > controls.get_threshold()) * crit;
                    auto e = boost::add_edge(v0, v1, w, vine_tree).first;
                    vine_tree[e].weight = w;
                    vine_tree[e].crit = crit;
                }
            }
        }
    }

    double calculate_criterion(Eigen::Matrix<double, Eigen::Dynamic, 2> data,
                               vinecopulib::FitControlsVinecop& controls)
    {
        double w;
        if (controls.get_tree_criterion() == "tau") {
            w = std::fabs(tools_stats::pairwise_ktau(data));
        } else if (controls.get_tree_criterion() == "hoeffd") {
            // scale to [0,1]
            w = (30*tools_stats::pairwise_hoeffd(data)+0.5)/1.5;
        } else if (controls.get_tree_criterion() == "rho") {
            w = std::fabs(tools_stats::pairwise_cor(data));
        } else {
            throw std::runtime_error("tree criterion not implemented");
        }

        return w;
    }


    // Find common neighbor in previous tree
    //
    // @param v0,v1 vertices in the tree.
    // @param tree the current tree.
    // @return Gives the index of the vertex in the previous tree that was
    //     shared by e0, e1, the edge representations of v0, v1.
    ptrdiff_t find_common_neighbor(size_t v0, size_t v1, const VineTree& tree)
    {
        auto ei0 = tree[v0].prev_edge_indices;
        auto ei1 = tree[v1].prev_edge_indices;
        auto ei_common = intersect(ei0, ei1);

        if (ei_common.size() == 0) {
            return -1;
        } else {
            return ei_common[0];
        }
    }

    // Extract pair copula pseudo-observations from h-functions
    //
    // @param v0,v1 vertex indices.
    // @param tree a vine tree.
    // @return The pseudo-observations for the pair coula, extracted from
    //     the h-functions calculated in the previous tree.
    Eigen::MatrixXd get_pc_data(size_t v0, size_t v1, const VineTree& tree)
    {
        Eigen::MatrixXd pc_data(tree[v0].hfunc1.size(), 2);
        size_t ei_common = find_common_neighbor(v0, v1, tree);
        if (find_position(ei_common, tree[v0].prev_edge_indices) == 0) {
            pc_data.col(0) = tree[v0].hfunc1;
        } else {
            pc_data.col(0) = tree[v0].hfunc2;
        }
        if (find_position(ei_common, tree[v1].prev_edge_indices) == 0) {
            pc_data.col(1) = tree[v1].hfunc1;
        } else {
            pc_data.col(1) = tree[v1].hfunc2;
        }

        return pc_data;
    }

    //! Collapse a graph to the minimum spanning tree
    //!
    //! @param graph the input graph.
    //! @return the input graph with all non-MST edges removed.
    void min_spanning_tree(VineTree &graph)
    {
        size_t d =  num_vertices(graph);
        std::vector<size_t> targets(d);
        prim_minimum_spanning_tree(graph, targets.data());
        for (size_t v1 = 0; v1 < d; ++v1) {
            for (size_t v2 = 0; v2 < v1; ++v2) {
                if ((v2 != targets[v1]) & (v1 != targets[v2])) {
                    boost::remove_edge(v1, v2, graph);
                }
            }
        }
    }

    //! Add conditioning info and data for each edge
    //!
    //! See, e.g., Czado (2010), "Pair-copula constructions of multivariate
    //! copulas", url: https://mediatum.ub.tum.de/doc/1079253/file.pdf
    //! @param tree a vine tree.
    void add_edge_info(VineTree& tree)
    {
        for (auto e : boost::edges(tree)) {
            auto v0 = boost::source(e, tree);
            auto v1 = boost::target(e, tree);
            tree[e].pc_data = get_pc_data(v0, v1, tree);

            auto v0_indices = cat(tree[v0].conditioning, tree[v0].conditioned);
            auto v1_indices = cat(tree[v1].conditioning, tree[v1].conditioned);

            auto test = intersect(v0_indices, v1_indices);
            auto d01 = set_diff(v0_indices, v1_indices);
            auto d10 = set_diff(v1_indices, v0_indices);

            tree[e].conditioning = cat(d01, d10);
            tree[e].conditioned = intersect(v0_indices, v1_indices);
            tree[e].all_indices = cat(tree[e].conditioning, tree[e].conditioned);
        }
    }

    //! Remove data (hfunc1/hfunc2/pc_data) from all edges of a vine tree
    //! @param tree a vine tree.
    void remove_edge_data(VineTree& tree)
    {
        for (auto e : boost::edges(tree)) {
            tree[e].hfunc1 = Eigen::VectorXd();
            tree[e].hfunc2 = Eigen::VectorXd();
            tree[e].pc_data = Eigen::Matrix<double, Eigen::Dynamic, 2>(0, 2);
        }
    }

    //! Remove data (hfunc1/hfunc2/pc_data) from all vertices of a vine tree
    //! @param tree a vine tree.
    void remove_vertex_data(VineTree& tree)
    {
        for (auto v : boost::vertices(tree)) {
            tree[v].hfunc1 = Eigen::VectorXd();
            tree[v].hfunc2 = Eigen::VectorXd();
        }
    }

    //! Fit and select a pair copula for each edges
    //! @param tree a vine tree preprocessed with add_edge_info().
    //! @param controls the controls for fitting a vine copula (see 
    //!     FitControlsVinecop).
    //! @param tree_opt the current optimal tree (used only for sparse 
    //!     selection).
    void select_pair_copulas(VineTree& tree,
                             vinecopulib::FitControlsVinecop& controls)
    {
        for (auto e : boost::edges(tree)) {
            if (tree[e].crit < controls.get_threshold()) {
                tree[e].pair_copula = vinecopulib::Bicop();
            } else {
                tree[e].pair_copula = vinecopulib::Bicop(tree[e].pc_data, controls);
            }

            tree[e].hfunc1 = tree[e].pair_copula.hfunc1(tree[e].pc_data);
            tree[e].hfunc2 = tree[e].pair_copula.hfunc2(tree[e].pc_data);
        }
    }
    
    void select_pair_copulas(VineTree& tree,
                             vinecopulib::FitControlsVinecop& controls,
                             const VineTree& tree_opt)
    {
        for (auto e : boost::edges(tree)) {
            bool is_thresholded = (tree[e].crit < controls.get_threshold());
            bool used_old_fit = false;
            // the formula is quite arbitrary, but sufficient for 
            // identifying situations where fits can be re-used
            tree[e].fit_id = tree[e].pc_data(0) - tree[e].pc_data(1); 
            tree[e].fit_id += 5.0 * (double) is_thresholded;
            if (boost::num_edges(tree_opt) > 0) {
                auto old_fit = find_old_fit(tree[e].fit_id, tree_opt);
                if (old_fit.second)  {  // second indicates if match was found
                    // data and thresholding status haven't changed, 
                    // we can use old fit
                    used_old_fit = true;
                    tree[e].pair_copula = tree_opt[old_fit.first].pair_copula;
                }
            }
            if (!used_old_fit) {
                if (is_thresholded) {
                    tree[e].pair_copula = vinecopulib::Bicop();
                } else {
                    tree[e].pair_copula.select(tree[e].pc_data, controls);
                }
            }
            
            tree[e].hfunc1 = tree[e].pair_copula.hfunc1(tree[e].pc_data);
            tree[e].hfunc2 = tree[e].pair_copula.hfunc2(tree[e].pc_data);
            tree[e].loglik = tree[e].pair_copula.loglik(tree[e].pc_data);
            tree[e].npars  = tree[e].pair_copula.calculate_npars();
        }
    }
    
    std::vector<double> get_thresholded_edge_crits(
        const std::vector<VineTree>& trees,
        vinecopulib::FitControlsVinecop& controls
    )
    {
        std::vector<double> out;
        for (size_t t = 1; t < trees.size(); ++t) {
            for (auto e : boost::edges(trees[t])) {
                if (trees[t][e].crit < controls.get_threshold()) {
                    out.push_back(trees[t][e].crit);
                }
            }
        }
        
        return out;
    }
    
    double get_next_threshold(std::vector<double>& thresholded_crits,
                              double learning_rate)
    {
        if (thresholded_crits.size() == 0) {
            return 0.0;
        }
        // sort in descending order
        std::sort(thresholded_crits.begin(), thresholded_crits.end());
        std::reverse(thresholded_crits.begin(), thresholded_crits.end());
        size_t m = thresholded_crits.size();
        // pick threshold that changes at least <rate>% of the pair-copulas
        return thresholded_crits[std::ceil(m * learning_rate) - 1];
    }
    
    
    FoundEdge find_old_fit(double fit_id, const VineTree& old_graph) 
    {
        auto edge = boost::edge(0, 1, old_graph).first;
        bool fit_with_same_id = false;
        for (auto e : boost::edges(old_graph)) {
            if (fit_id == old_graph[e].fit_id) {
                fit_with_same_id = true;
                edge = e;
            }
        }
        return std::make_pair(edge, fit_with_same_id);
    }
    
    
    double get_tree_loglik(const VineTree& tree)
    {
        double ll = 0.0;
        for (const auto& e : boost::edges(tree)) {
            ll += tree[e].loglik;
        }
        return ll;
    }
    
    double get_tree_npars(const VineTree& tree)
    {
        double npars = 0.0;
        for (const auto& e : boost::edges(tree)) {
            npars += tree[e].npars;
        }
        return npars;
    }
    
    double calculate_gic(double loglik, double npars, int n)
    {
        double log_npars = std::log(npars);
        if (npars == 0.0) {
            log_npars = 0.0;
        }
        return -2 * loglik + std::log(std::log(n)) * log_npars * npars;
    }
    

    //! Print indices, family, and parameters for each pair-copula
    //! @param tree a vine tree.
    void print_pair_copulas(VineTree& tree)
    {
        for (auto e : boost::edges(tree)) {
            std::stringstream pc_info;
            pc_info << get_pc_index(e, tree) << " <-> " <<
                        tree[e].pair_copula.str() << std::endl;
            vinecopulib::tools_interface::print(pc_info.str().c_str());
        }
    }

    //! Get edge index for the vine (like 1, 2; 3)
    //! @param e a descriptor for the edge.
    //! @param tree a vine tree.
    std::string get_pc_index(
            boost::graph_traits<VineTree>::edge_descriptor e,
            VineTree& tree
    )
    {
        std::stringstream index;
        // add 1 everywhere for user-facing representation (boost::graph starts
        // at 0)
        index <<
              tree[e].conditioning[0] + 1 <<
              "," <<
              tree[e].conditioning[1] + 1;
        if (tree[e].conditioned.size() > 0) {
            index << " ; ";
            for (unsigned int i = 0; i < tree[e].conditioned.size(); ++i) {
                index << tree[e].conditioned[i] + 1;
                if (i < tree[e].conditioned.size() - 1)
                    index << ",";
            }
        }

        return index.str().c_str();
    }

}

}<|MERGE_RESOLUTION|>--- conflicted
+++ resolved
@@ -122,13 +122,8 @@
     //! @param tree_criterion the criterion for selecting the maximum spanning
     //!     tree ("tau", "hoeffd" and "rho" implemented so far).
     //! @param threshold for thresholded vines.
-<<<<<<< HEAD
-    void add_allowed_edges(VineTree& vine_tree, 
-                           vinecopulib::FitControlsVinecop& controls)
-=======
     void add_allowed_edges(VineTree& vine_tree, std::string tree_criterion,
                            double threshold)
->>>>>>> 483fb357
     {
         for (auto v0 : boost::vertices(vine_tree)) {
             for (size_t v1 = 0; v1 < v0; ++v1) {
