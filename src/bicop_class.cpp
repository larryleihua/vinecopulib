--- conflicted
+++ resolved
@@ -42,16 +42,11 @@
             my_bicop = BicopPtr(new FrankBicop());
             break;
         case 6:
-<<<<<<< HEAD
-            return Bicop_ptr(new JoeBicop(parameters, rotation));
+            my_bicop = BicopPtr(new JoeBicop());
 
         case 1001:
-            return Bicop_ptr(new TrafokernelBicop());
-
-=======
-            my_bicop = BicopPtr(new JoeBicop());
-            break;
->>>>>>> 3ad65b45
+            my_bicop =  BicopPtr(new TrafokernelBicop());
+        
         default:
             throw std::runtime_error(std::string("Family not implemented"));
     }
