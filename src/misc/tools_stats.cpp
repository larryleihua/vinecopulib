// Copyright © 2017 Thomas Nagler and Thibault Vatter
//
// This file is part of the vinecopulib library and licensed under the terms of
// the MIT license. For a copy, see the LICENSE file in the root directory of
// vinecopulib or https://vinecopulib.github.io/vinecopulib/.

<<<<<<< HEAD
#include "misc/tools_stats.hpp"
#include "misc/tools_stl.hpp"
#include "misc/tools_c.h"
#include <iostream>
=======
#include <vinecopulib/misc/tools_stats.hpp>
#include <vinecopulib/misc/tools_stl.hpp>
#include <vinecopulib/misc/tools_c.h>
>>>>>>> 483fb357

//! @file misc/tools_stats.cpp

namespace vinecopulib {

//! Utilities for statistical analysis
namespace tools_stats {

    //! simulates from the multivariate uniform distribution
    //!
    //! @param n number of observations.
    //! @param d dimension.
    //!
    //! @return An \f$ n \times d \f$ matrix of independent
    //! \f$ \mathrm{U}[0, 1] \f$ random variables.
    Eigen::MatrixXd simulate_uniform(size_t n, size_t d)
    {
        if ((n < 1) | (d < 1)) {
            throw std::runtime_error("both n and d must be at least 1.");
        }
        Eigen::MatrixXd U(n, d);
        std::random_device rd;
        std::default_random_engine generator(rd());
        std::uniform_real_distribution<double> distribution(0.0, 1.0);
        return U.unaryExpr([&](double) { return distribution(generator); });
    }

    //! applies the empirical probability integral transform to a data matrix.
    //!
    //! Gives pseudo-observations from the copula by applying the empirical
    //! distribution function (scaled by n + 1) to each margin/column.
    //!
    //! @param x a matrix of real numbers.
    //! @param ties_method indicates how to treat ties; same as in R, see
    //! https://stat.ethz.ch/R-manual/R-devel/library/base/html/rank.html.
    //! @return Psuedo-observations of the copula, i.e. F_X(X) (column-wise)
    Eigen::MatrixXd to_pseudo_obs(Eigen::MatrixXd x, std::string ties_method)
    {
        for (int j = 0; j < x.cols(); ++j)
            x.col(j) = to_pseudo_obs_1d((Eigen::VectorXd) x.col(j), ties_method);

        return x;
    }

    //! applies the empirical probability integral transform to a data vector.
    //!
    //! Gives pseudo-observations from the copula by applying the empirical
    //! distribution function (scaled by n + 1) to each margin/column.
    //!
    //! @param x a vector of real numbers.
    //! @param ties_method indicates how to treat ties; same as in R, see
    //! https://stat.ethz.ch/R-manual/R-devel/library/base/html/rank.html.
    //! @return Psuedo-observations of the copula, i.e. F_X(X) (column-wise)
    Eigen::VectorXd to_pseudo_obs_1d(Eigen::VectorXd x, std::string ties_method)
    {
        size_t n = x.size();
        std::vector<double> xvec(x.data(), x.data() + n);
        auto order = tools_stl::get_order(xvec);
        if (ties_method == "first") {
            for (auto i : order)
                x[order[i]] = (double) (i + 1);
        } else if (ties_method == "average") {
            for (size_t i = 0, reps; i < n; i += reps) {
                // find replications
                reps = 1;
                while ((i + reps < n) && (x[order[i]] == x[order[i + reps]]))
                    ++reps;
                // assign average rank of the tied values
                for (size_t k = 0; k < reps; ++k)
                    x[order[i + k]] = i + 1 + (reps - 1) / 2.0;
            }
        } else if (ties_method == "random") {
            // set up random number generator
            std::random_device rd;
            std::default_random_engine gen(rd());
            auto sim = [&] (int m) {
                std::uniform_int_distribution<> distr(0, m - 1);
                return distr(gen);
            };
            for (size_t i = 0, reps; i < n; i += reps) {
                // find replications
                reps = 1;
                while ((i + reps < n) && (x[order[i]] == x[order[i + reps]]))
                    ++reps;
                // assign random rank between ties
                std::vector<size_t> rvals(reps);
                std::iota(rvals.begin(), rvals.end(), 0);  // 0, 1, 2, ...
                std::random_shuffle(rvals.begin(), rvals.end(), sim);
                for (size_t k = 0; k < reps; ++k)
                    x[order[i + k]] = (double) (i + 1 + rvals[k]);
            }
        } else {
            std::stringstream msg;
            msg << "unknown ties method (" << ties_method << ")";
            throw std::runtime_error(msg.str().c_str());
        }

        return x / (x.size() + 1.0);
    }

    //! @name Pairwise dependence measures
    //! @param x an \f$ n \times 2 \f$ matrix of observations.
    //! @{

    //! calculates the pairwise Kendall's \f$ \tau \f$.
    double pairwise_ktau(Eigen::Matrix<double, Eigen::Dynamic, 2>& x)
    {
        double tau;
        int n = (int) x.rows();
        int two = 2;
        ktau_matrix_c(x.data(), &two, &n, &tau);
        return tau;
    }

    //! calculates the pairwise correlation.
    double pairwise_cor(const Eigen::Matrix<double, Eigen::Dynamic, 2>& x)
    {
        double rho;
        auto z = x.rowwise() - x.colwise().mean();
        Eigen::MatrixXd sigma = z.adjoint() * z;
        rho = sigma(1,0) / sqrt(sigma(0,0) * sigma(1,1));

        return rho;
    }

    //! calculates the pair-wise Hoeffding's D.
    double pairwise_hoeffd(Eigen::Matrix<double, Eigen::Dynamic, 2> x)
    {
        size_t n = x.rows();

        // Compute the ranks
        auto R = to_pseudo_obs(x);
        R = (n+1.0)*R;

        // Compute Q, with Qi the number of points with both columns less than
        // their ith value
        Eigen::VectorXd Q(n);
        Eigen::Matrix<double, Eigen::Dynamic, 2> tmp = Eigen::MatrixXd::Ones(n, 2);
        for(size_t i=0; i<n; i++) {
            tmp.col(0) = Eigen::VectorXd::Constant(n,x(i,0));
            tmp.col(1) = Eigen::VectorXd::Constant(n,x(i,1));
            tmp = (x-tmp).unaryExpr([](double v){
                double res = 0.0;
                if(v < 0.0) {
                    res = 1.0;
                }
                return res;
            });
            Q(i) = tmp.rowwise().prod().sum();
        }

        Eigen::Matrix<double, Eigen::Dynamic, 2> ones = Eigen::MatrixXd::Ones(n, 2);
        double A = (R-ones).cwiseProduct(R-2*ones).rowwise().prod().sum();
        double B = (R-2*ones).rowwise().prod().cwiseProduct(Q).sum();
        double C = Q.cwiseProduct(Q-ones.col(0)).sum();

        double D = (A - 2*(n-2)*B + (n-2)*(n-3)*C);
        D /= (n*(n-1)*(n-2)*(n-3)*(n-4));

        return 30.0*D;
    }

<<<<<<< HEAD
    Eigen::MatrixXd ktau_matrix(const Eigen::MatrixXd& x)
    {
        int n = x.rows();
        int d = x.cols();
        Eigen::MatrixXd tau(d, d);
        tau.diagonal() = Eigen::VectorXd::Constant(d, 1.0);
        Eigen::Matrix<double, Eigen::Dynamic, 2> pair_data(n, 2);
        for (int i = 1; i < d; ++i) {
            for (int j = 0; j < i; ++j) {
                pair_data.col(0) = x.col(i);
                pair_data.col(1) = x.col(j);
                tau(i, j) = pairwise_ktau(pair_data);
                tau(j, i) = tau(i, j);
            }
        }
        return tau;
    }
    
=======
>>>>>>> 483fb357
    //! @}


    //! Maximal dimension allowed for generalized Halton quasi Monte Carlo.
    #define ghalton_max_dim 360

    //! Primes for ghalton()
    static Eigen::Matrix<int, ghalton_max_dim, 1> primes = [] {
        Eigen::Matrix<int, ghalton_max_dim, 1> tmp;
        tmp << 2,3,5,7,11,13,17,19,23,29,31,37,41,43,47,53,59,61,67,71, 73,79,83,89,97,101,
                103,107,109,113,127,131,137,139,149,151,157,163,167,173,179,181,191,193,197,
                199,211,223,227,229,233,239,241,251,257,263,269,271,277,281,283,293,307,311,
                313,317,331,337,347,349,353,359,367,373,379,383,389,397,401,409,419,421,431,
                433,439,443,449,457,461,463,467,479,487,491,499,503,509,521,523,541,547,557,
                563,569,571,577,587,593,599,601,607,613,617,619,631,641,643,647,653,659,661,
                673,677,683,691,701,709,719,727,733,739,743,751,757,761,769,773,787,797,809,
                811,821,823,827,829,839,853,857,859,863,877,881,883,887,907,911,919,929,937,
                941,947,953,967,971,977,983,991,997,1009,1013,1019,1021,1031,1033,1039,1049,
                1051,1061,1063,1069,1087,1091,1093,1097,1103,1109,1117,1123,1129,1151,1153,
                1163,1171,1181,1187,1193,1201,1213,1217,1223,1229,1231,1237,1249,1259,1277,
                1279,1283,1289,1291,1297,1301,1303,1307,1319,1321,1327,1361,1367,1373,1381,
                1399,1409,1423,1427,1429,1433,1439,1447,1451,1453,1459,1471,1481,1483,1487,
                1489,1493,1499,1511,1523,1531,1543,1549,1553,1559,1567,1571,1579,1583,1597,
                1601,1607,1609,1613,1619,1621,1627,1637,1657,1663,1667,1669,1693,1697,1699,
                1709,1721,1723,1733,1741,1747,1753,1759,1777,1783,1787,1789,1801,1811,1823,
                1831,1847,1861,1867,1871,1873,1877,1879,1889,1901,1907,1913,1931,1933,1949,
                1951,1973,1979,1987,1993,1997,1999,2003,2011,2017,2027,2029,2039,2053,2063,
                2069,2081,2083,2087,2089,2099,2111,2113,2129,2131,2137,2141,2143,2153,2161,
                2179,2203,2207,2213,2221,2237,2239,2243,2251,2267,2269,2273,2281,2287,2293,
                2297,2309,2311,2333,2339,2341,2347,2351,2357,2371,2377,2381,2383,2389,2393,
                2399,2411,2417,2423;
        return tmp;
    }();

    // Scrambling factors for ghalton()
    static Eigen::Matrix<int, ghalton_max_dim, 1> permTN2 = [] {
        Eigen::Matrix<int, ghalton_max_dim, 1> tmp;
        tmp << 1,1,3,3,4,9,7,5,9,18,18,8,13,31,9,19,36,33,21,44,43,61,60,56,26,71,32,77,26,95,
                92,47,29,61,57,69,115,63,92,31,104,126,50,80,55,152,114,80,83,97,95,150,148,55,
                80,192,71,76,82,109,105,173,58,143,56,177,203,239,196,143,278,227,87,274,264,84,
                226,163,231,177,95,116,165,131,156,105,188,142,105,125,269,292,215,182,294,152,
                148,144,382,194,346,323,220,174,133,324,215,246,159,337,254,423,484,239,440,362,
                464,376,398,174,149,418,306,282,434,196,458,313,512,450,161,315,441,549,555,431,
                295,557,172,343,472,604,297,524,251,514,385,531,663,674,255,519,324,391,394,533,
                253,717,651,399,596,676,425,261,404,691,604,274,627,777,269,217,599,447,581,640,
                666,595,669,686,305,460,599,335,258,649,771,619,666,669,707,737,854,925,818,424,
                493,463,535,782,476,451,520,886,340,793,390,381,274,500,581,345,363,1024,514,
                773,932,556,954,793,294,863,393,827,527,1007,622,549,613,799,408,856,601,1072,
                938,322,1142,873,629,1071,1063,1205,596,973,984,875,918,1133,1223,933,1110,1228,
                1017,701,480,678,1172,689,1138,1022,682,613,635,984,526,1311,459,1348,477,716,
                1075,682,1245,401,774,1026,499,1314,743,693,1282,1003,1181,1079,765,815,1350,
                1144,1449,718,805,1203,1173,737,562,579,701,1104,1105,1379,827,1256,759,540,
                1284,1188,776,853,1140,445,1265,802,932,632,1504,856,1229,1619,774,1229,1300,
                1563,1551,1265,905,1333,493,913,1397,1250,612,1251,1765,1303,595,981,671,1403,
                820,1404,1661,973,1340,1015,1649,855,1834,1621,1704,893,1033,721,1737,1507,1851,
                1006,994,923,872,1860;
        return tmp;
    }();

    //! simulates from the multivariate Generalized Halton Sequence
    //!
    //! For more information on Generalized Halton Sequence, see
    //! Faure, H., Lemieux, C. (2009). Generalized Halton Sequences in 2008:
    //! A Comparative Study. ACM-TOMACS 19(4), Article 15.
    //!
    //! @param n number of observations.
    //! @param d dimension.
    //!
    //! @return An \f$ n \times d \f$ matrix of quasi-random
    //! \f$ \mathrm{U}[0, 1] \f$ variables.
    Eigen::MatrixXd ghalton(size_t n, size_t d) {

        Eigen::MatrixXd res(d, n);

        // Coefficients of the shift
        Eigen::MatrixXi shcoeff(d, 32);
        Eigen::VectorXi base = primes.block(0,0,d,1);
        Eigen::MatrixXd u =  Eigen::VectorXd::Zero(d, 1);
        auto U = simulate_uniform(d,32);
        for(int k = 31; k >= 0; k--) {
            shcoeff.col(k) = (base.cast <double>()).cwiseProduct(U.block(0,k,d,1)).cast <int> ();
            u = (u + shcoeff.col(k).cast <double> ()).cwiseQuotient(base.cast <double>());
        }
        res.block(0,0,d,1) = u;

        Eigen::VectorXi perm = permTN2.block(0,0,d,1);
        Eigen::MatrixXi coeff(d,32);
        Eigen::VectorXi tmp(d);
        int k;
        auto mod = [] (const int& u, const int& v) {return u % v;};
        for(size_t i = 1; i < n; i++) {

            // Find i in the prime base
            tmp = Eigen::VectorXi::Constant(d, (int) i);
            coeff = Eigen::MatrixXi::Zero(d, 32);
            k = 0;
            while((tmp.maxCoeff()  > 0) && (k < 32)) {
                coeff.col(k) = tmp.binaryExpr(base, mod);
                tmp = tmp.cwiseQuotient(base);
                k++;
            }

            u =  Eigen::VectorXd::Zero(d);
            k = 31;
            while(k >= 0) {
                tmp = perm.cwiseProduct(coeff.col(k)) + shcoeff.col(k);
                u = u + tmp.binaryExpr(base, mod).cast <double>();
                u = u.cwiseQuotient(base.cast <double>());
                k--;
            }
            res.block(0,i,d,1) = u;
        }

        return res.transpose();
    }
}

}<|MERGE_RESOLUTION|>--- conflicted
+++ resolved
@@ -4,16 +4,9 @@
 // the MIT license. For a copy, see the LICENSE file in the root directory of
 // vinecopulib or https://vinecopulib.github.io/vinecopulib/.
 
-<<<<<<< HEAD
-#include "misc/tools_stats.hpp"
-#include "misc/tools_stl.hpp"
-#include "misc/tools_c.h"
-#include <iostream>
-=======
 #include <vinecopulib/misc/tools_stats.hpp>
 #include <vinecopulib/misc/tools_stl.hpp>
 #include <vinecopulib/misc/tools_c.h>
->>>>>>> 483fb357
 
 //! @file misc/tools_stats.cpp
 
@@ -176,27 +169,6 @@
         return 30.0*D;
     }
 
-<<<<<<< HEAD
-    Eigen::MatrixXd ktau_matrix(const Eigen::MatrixXd& x)
-    {
-        int n = x.rows();
-        int d = x.cols();
-        Eigen::MatrixXd tau(d, d);
-        tau.diagonal() = Eigen::VectorXd::Constant(d, 1.0);
-        Eigen::Matrix<double, Eigen::Dynamic, 2> pair_data(n, 2);
-        for (int i = 1; i < d; ++i) {
-            for (int j = 0; j < i; ++j) {
-                pair_data.col(0) = x.col(i);
-                pair_data.col(1) = x.col(j);
-                tau(i, j) = pairwise_ktau(pair_data);
-                tau(j, i) = tau(i, j);
-            }
-        }
-        return tau;
-    }
-    
-=======
->>>>>>> 483fb357
     //! @}
 
 
