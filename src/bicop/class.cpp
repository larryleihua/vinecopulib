// Copyright © 2017 Thomas Nagler and Thibault Vatter
//
// This file is part of the vinecopulib library and licensed under the terms of
// the MIT license. For a copy, see the LICENSE file in the root directory of
// vinecopulib or https://vinecopulib.github.io/vinecopulib/.

#include <vinecopulib/bicop/class.hpp>
#include <vinecopulib/bicop/tools_select.hpp>
#include <vinecopulib/misc/tools_stats.hpp>
#include <vinecopulib/misc/tools_stl.hpp>

//! Tools for bivariate and vine copula modeling
namespace vinecopulib
{
    
    //! creates the independence copula.
    Bicop::Bicop()
    {
        bicop_ = AbstractBicop::create();
        rotation_ = 0;
    }
    
    //! creates a specific bivariate copula model.
    //! @param family the copula family.
    //! @param rotation the rotation of the copula; one of 0, 90, 180, or 270 
    //!     (for Independence, Gaussian, Student, Frank, and nonparametric 
    //!     families, only 0 is allowed).
    //! @param parameters the copula parameters.
    Bicop::Bicop(BicopFamily family, int rotation,
                 const Eigen::MatrixXd& parameters)
    {
        bicop_ = AbstractBicop::create(family, parameters);
        // family must be set before checking the rotation
        set_rotation(rotation);
    }

    //! equivalent to `Bicop cop; cop.select(data, controls)`.
    //! @param data see select().
    //! @param controls see select().
    Bicop::Bicop(Eigen::Matrix<double, Eigen::Dynamic, 2> data,
                 FitControlsBicop controls)
    {
        select(data, controls);
    }

<<<<<<< HEAD
=======
    //! creates from a boost::property_tree::ptree object
    //! @param input the boost::property_tree::ptree object to convert from
    //! (see to_ptree() for the structure of the input).
    Bicop::Bicop(boost::property_tree::ptree input) :
            Bicop(
                    get_family_enum(input.get<std::string>("family")),
                    input.get<int>("rotation"),
                    tools_serialization::ptree_to_matrix<double>(input.get_child("parameters"))
            ) {}

    //! creates from a JSON file
    //! @filename the name of the JSON file to read (see to_ptree() for the
    //! structure of the file).
    Bicop::Bicop(const char *filename) :
            Bicop(tools_serialization::json_to_ptree(filename)) {}

    //! Convert the copula into a boost::property_tree::ptree object
    //!
    //! The boost::property_tree::ptree is contains of three values named
    //! `"family"`, `"rotation"`, `"parameters"`, respectively a string
    //! for the family name, an integer for the rotation, and an Eigen::MatrixXd
    //! for the parameters.
    //!
    //! @return the boost::property_tree::ptree object containing the copula.
    boost::property_tree::ptree Bicop::to_ptree()
    {
        boost::property_tree::ptree output;

        output.put("family", get_family_name());
        output.put("rotation", rotation_);
        auto mat_node = tools_serialization::matrix_to_ptree(get_parameters());
        output.add_child("parameters", mat_node);

        return output;
    }

    //! Write the copula object into a JSON file
    //!
    //! See to_ptree() for the structure of the file.
    //!
    //! @param filename the name of the file to write.
    void Bicop::to_json(const char *filename)
    {
        boost::property_tree::write_json(filename, to_ptree());
    }

>>>>>>> 3c4e8970
    //! evaluates the copula density.
    //!
    //! @param u \f$n \times 2\f$ matrix of evaluation points.
    //! @return The copula density evaluated at \c u.
    Eigen::VectorXd Bicop::pdf(const Eigen::Matrix<double, Eigen::Dynamic, 2>& u)
    {
        Eigen::VectorXd f = bicop_->pdf(cut_and_rotate(u));
        f = f.unaryExpr([](const double x){ return std::min(x,1e16);});
        return f;
    }

    //! evaluates the copula distribution.
    //!
    //! @param u \f$n \times 2\f$ matrix of evaluation points.
    //! @return The copula distribution evaluated at \c u.
    Eigen::VectorXd Bicop::cdf(const Eigen::Matrix<double, Eigen::Dynamic, 2>& u)
    {
        Eigen::VectorXd p = bicop_->cdf(cut_and_rotate(u));
        switch (rotation_) {
            case 0:
                return p;

            case 90:
                return u.col(1) - p;

            case 180: {
                Eigen::VectorXd f = Eigen::VectorXd::Ones(p.rows());
                f = f - u.rowwise().sum();
                return p - f;
            }

            case 270:
                return u.col(0) - p;

            default:
                throw std::runtime_error(std::string(
                        "rotation can only take values in {0, 90, 180, 270}"
                ));
        }
    }

    //! calculates the first h-function, i.e.,
    //! \f$ h_1(u_1, u_2) = \int_0^{u_2} c(u_1, s) \f$.
    //! @param u \f$m \times 2\f$ matrix of evaluation points.
    Eigen::VectorXd Bicop::hfunc1(const Eigen::Matrix<double, Eigen::Dynamic, 2>& u)
    {
        switch (rotation_) {
            case 0:
                return bicop_->hfunc1(cut_and_rotate(u));

            case 90:
                return bicop_->hfunc2(cut_and_rotate(u));

            case 180:
                return 1.0 - bicop_->hfunc1(cut_and_rotate(u)).array();

            case 270:
                return 1.0 - bicop_->hfunc2(cut_and_rotate(u)).array();

            default:
                throw std::runtime_error(std::string(
                        "rotation can only take values in {0, 90, 180, 270}"
                ));
        }
    }

    //! calculates the second h-function, i.e.,
    //! \f$ h_2(u_1, u_2) = \int_0^{u_1} c(s, u_2) \f$.
    //! @param u \f$m \times 2\f$ matrix of evaluation points.
    Eigen::VectorXd Bicop::hfunc2(const Eigen::Matrix<double, Eigen::Dynamic, 2>& u)
    {
        switch (rotation_) {
            case 0:
                return bicop_->hfunc2(cut_and_rotate(u));

            case 90:
                return 1.0 - bicop_->hfunc1(cut_and_rotate(u)).array();

            case 180:
                return 1.0 - bicop_->hfunc2(cut_and_rotate(u)).array();

            case 270:
                return bicop_->hfunc1(cut_and_rotate(u));

            default:
                throw std::runtime_error(std::string(
                        "rotation can only take values in {0, 90, 180, 270}"
                ));
        }
    }

    //! calculates the inverse of \f$ h_1 f\f$ (see hfunc1()) w.r.t. the second
    //! argument.
    //! @param u \f$m \times 2\f$ matrix of evaluation points.
    Eigen::VectorXd Bicop::hinv1(const Eigen::Matrix<double, Eigen::Dynamic, 2>& u)
    {
        switch (rotation_) {
            case 0:
                return bicop_->hinv1(cut_and_rotate(u));

            case 90:
                return bicop_->hinv2(cut_and_rotate(u));

            case 180:
                return 1.0 - bicop_->hinv1(cut_and_rotate(u)).array();

            case 270:
                return 1.0 - bicop_->hinv2(cut_and_rotate(u)).array();

            default:
                throw std::runtime_error(std::string(
                        "rotation only takes value in {0, 90, 180, 270}"
                ));
        }
    }

    //! calculates the inverse of \f$ h_2 f\f$ (see hfunc2()) w.r.t. the first
    //! argument.
    //! @param u \f$m \times 2\f$ matrix of evaluation points.
    Eigen::VectorXd Bicop::hinv2(const Eigen::Matrix<double, Eigen::Dynamic, 2>& u)
    {
        switch (rotation_) {
            case 0:
                return bicop_->hinv2(cut_and_rotate(u));

            case 90:
                return 1.0 - bicop_->hinv1(cut_and_rotate(u)).array();

            case 180:
                return 1.0 - bicop_->hinv2(cut_and_rotate(u)).array();

            case 270:
                return bicop_->hinv1(cut_and_rotate(u));

            default:
                throw std::runtime_error(std::string(
                        "rotation only takes value in {0, 90, 180, 270}"
                ));
        }
    }
    //! @}


    //! simulates from a bivariate copula.
    //!
    //! @param n number of observations.
    //! @return An \f$ n \times 2 \f$ matrix of samples from the copula model.
    Eigen::Matrix<double, Eigen::Dynamic, 2> Bicop::simulate(const int& n)
    {
        Eigen::Matrix<double, Eigen::Dynamic, 2> U =
                tools_stats::simulate_uniform(n, 2);
        // use inverse Rosenblatt transform to generate a sample from the copula
        U.col(1) = hinv1(U);
        return U;
    }

    //! calculates the log-likelihood.
    //!
    //! The log-likelihood is defined as
    //! \f[ \mathrm{loglik} = \sum_{i = 1}^n \ln c(U_{1, i}, U_{2, i}), \f]
    //! where \f$ c \f$ is the copula density pdf().
    //!
    //! @param u \f$n \times 2\f$ matrix of observations.
    double Bicop::loglik(const Eigen::Matrix<double, Eigen::Dynamic, 2>& u)
    {
        return pdf(u).array().log().sum();
    }

    //! calculates the Akaike information criterion (AIC).
    //!
    //! The AIC is defined as
    //! \f[ \mathrm{AIC} = -2\, \mathrm{loglik} + 2 p, \f]
    //! where \f$ \mathrm{loglik} \f$ is the log-liklihood and \f$ p \f$ is the
    //! (effective) number of parameters of the model, see loglik() and
    //! calculate_npars(). The AIC is a consistent model selection criterion
    //! for nonparametric models.
    //!
    //! @param u \f$n \times 2\f$ matrix of observations.
    double Bicop::aic(const Eigen::Matrix<double, Eigen::Dynamic, 2>& u)
    {
        return -2 * loglik(u) + 2 * calculate_npars();
    }

    //! calculates the Bayesian information criterion (BIC).
    //!
    //! The BIC is defined as
    //! \f[ \mathrm{BIC} = -2\, \mathrm{loglik} +  \ln(n) p, \f]
    //! where \f$ \mathrm{loglik} \f$ is the log-liklihood and \f$ p \f$ is the
    //! (effective) number of parameters of the model, see loglik() and
    //! calculate_npars(). The BIC is a consistent model selection criterion
    //! for nonparametric models.
    //!
    //! @param u \f$n \times 2\f$ matrix of observations.
    double Bicop::bic(const Eigen::Matrix<double, Eigen::Dynamic, 2>& u)
    {
        return -2 * loglik(u) + calculate_npars() * log(u.rows());
    }

    //! calculates the effective number of parameters.
    //!
    //! Returns the actual number of parameters for parameteric families. For
    //! nonparametric families, there is a conceptually similar definition in
    //! the sense that it can be used in the calculation of fit statistics.
    double Bicop::calculate_npars()
    {
        return bicop_->calculate_npars();
    }

    //! converts a Kendall's \f$ \tau \f$ to the copula parameters of the
    //! current family (only works for one-parameter families).
    //!
    //! @param tau a value in \f$ (-1, 1) \f$.
    Eigen::MatrixXd Bicop::tau_to_parameters(const double& tau)
    {
        return bicop_->tau_to_parameters(tau);
    }

    //! converts the parameters to the Kendall's \f$ tau \f$ for the current
    //! family (works for all families but `BicopFamily::tll0`).
    //!
    //! @param parameters the parameters (must be a valid parametrization of
    //!     the current family).
    double Bicop::parameters_to_tau(const Eigen::VectorXd& parameters)
    {
        double tau = bicop_->parameters_to_tau(parameters);
        if (tools_stl::is_member(rotation_, {90, 270})) {
            tau *= -1;
        }
        return tau;
    }

    //! @name Getters and setters
    //!
    //! @{
    BicopFamily Bicop::get_family() const
    {
        return bicop_->get_family();
    }

    std::string Bicop::get_family_name() const
    {
        return bicop_->get_family_name();
    };

    int Bicop::get_rotation() const
    {
        return rotation_;
    }

    Eigen::MatrixXd Bicop::get_parameters() const
    {
        return bicop_->get_parameters();
    }

    //! @param rotation
    void Bicop::set_rotation(int rotation) {
        check_rotation(rotation);
        rotation_ = rotation;
    }

    //! @param parameters
    void Bicop::set_parameters(const Eigen::MatrixXd& parameters)
    {
        bicop_->set_parameters(parameters);
    }
    //! @}


    //! @name Utilities
    //! @{
    //! adjust's the copula model to a change in the variable order.
    void Bicop::flip()
    {
        BicopFamily family = bicop_->get_family();
        if (tools_stl::is_member(family, bicop_families::flip_by_rotation)) {
            if (rotation_ == 90) {
                set_rotation(270);
            } else if (rotation_ == 270) {
                set_rotation(90);
            }
        } else {
            bicop_->flip();
        }
    }

    //! summarizes the model into a string (can be used for printing).
    std::string Bicop::str()
    {
        std::stringstream bicop_str;
        bicop_str << "family = "    << get_family_name() <<
                  ", rotation = "   << get_rotation() <<
                  ", parameters = " << get_parameters();

        return bicop_str.str().c_str();
    }
    //! @}

    BicopPtr Bicop::get_bicop()
    {
        return bicop_;
    };



    //! fits a bivariate copula (with fixed family) to data.
    //!
    //! For parametric models, two different methods are available. `"mle"` fits
    //! the parameters by maximum-likelihood. `"itau"` uses inversion of
    //! Kendall's \f$ \tau \f$, but is only available for one-parameter families
    //! and the Student t copula. For the latter, there is a one-to-one
    //! transformation for the first parameter, the second is found by profile
    //! likelihood optimization (with accuracy of at least 0.5). Nonparametric
    //! families have specialized methods, no specification is required.
    //!
    //! @param data an \f$ n \times 2 \f$ matrix of observations contained in
    //!     \f$(0, 1)^2 \f$.
    //! @param controls the controls (see FitControlsBicop).
    void Bicop::fit(const Eigen::Matrix<double, Eigen::Dynamic, 2> &data,
                    FitControlsBicop controls)
    {

        bicop_->fit(cut_and_rotate(data), controls.get_parametric_method(),
                    controls.get_nonparametric_mult());
    }

    //! selects the best fitting model.
    //!
    //! The function calls fit() for all families in `family_set`)  and selects
    //! the best fitting model by either BIC or AIC, see bic() and aic().
    //!
    //! @param data an \f$ n \times 2 \f$ matrix of observations contained in
    //!     \f$(0, 1)^2 \f$.
    //! @param controls the controls (see FitControlsBicop).
    void Bicop::select(Eigen::Matrix<double, Eigen::Dynamic, 2> data,
                       FitControlsBicop controls)
    {
        using namespace tools_stl;
        std::vector<BicopFamily> family_set = controls.get_family_set();
        std::string method = controls.get_parametric_method();
        double mult = controls.get_nonparametric_mult();
        std::string selection_criterion = controls.get_selection_criterion();
        bool preselect_families = controls.get_preselect_families();

        // If the familyset is empty, use all families.
        // If the familyset is not empty, check that all included families are implemented.
        if (family_set.empty()) {
            if (method == "itau") {
                family_set = bicop_families::itau;
            } else {
                family_set = bicop_families::all;
            }
        } else {
            if (intersect(family_set, bicop_families::all).empty()) {
                throw std::runtime_error("One of the families is not implemented");
            }
            if (method == "itau") {
                family_set = intersect(family_set, bicop_families::itau);
                if (family_set.empty()) {
                    throw std::runtime_error("No family with method itau provided");
                }
            }
        }

        // When using rotations, add only the ones that yield the appropriate
        // association direction.
        auto tau = tools_stats::pairwise_tau(data);
        std::vector<int> which_rotations;
        if (tau > 0) {
            which_rotations = {0, 180};
        } else {
            which_rotations = {90, 270};
        }

        std::vector<double> c(2);
        if (preselect_families) {
            rotation_ = 0;
            c = get_c1c2(cut_and_rotate(data), tau);
        }

        // Create the combinations of families and rotations to estimate
        std::vector<BicopFamily> families;
        std::vector<int> rotations;
        for (auto family : family_set) {
            bool is_rotationless = is_member(family,
                                             bicop_families::rotationless);
            bool preselect = true;
            if (is_rotationless) {
                if (preselect_families) {
                    preselect = preselect_family(c, tau, family,
                                                 0, is_rotationless);
                }
                if (preselect) {
                    families.push_back(family);
                    rotations.push_back(0);
                }
            } else {
                for (auto rotation : which_rotations) {
                    if (preselect_families) {
                        preselect = preselect_family(c, tau, family,
                                                     rotation, is_rotationless);
                    }
                    if (preselect) {
                        families.push_back(family);
                        rotations.push_back(rotation);
                    }
                }
            }
        }

        // Estimate all models and select the best one using the selection_criterion
        BicopPtr fitted_bicop;
        int fitted_rotation = 0;
        double fitted_criterion = 1e6;
        for (unsigned int j = 0; j < families.size(); j++) {
            // Estimate the model
            bicop_ = AbstractBicop::create(families[j]);
            rotation_ = rotations[j];
            bicop_->fit(cut_and_rotate(data), method, mult);

            // Compute the selection criterion
            double new_criterion;
            if (selection_criterion == "aic") {
                new_criterion = aic(data);
            } else if (selection_criterion == "bic") {
                new_criterion = bic(data);
            } else {
                throw std::runtime_error("Selection criterion not implemented");
            }

            // If the new model is better than the current one,
            // then replace the current model by the new one
            if (new_criterion < fitted_criterion) {
                fitted_criterion = new_criterion;
                fitted_bicop = bicop_;
                fitted_rotation = rotation_;
            }
        }

        bicop_ = fitted_bicop;
        rotation_ = fitted_rotation;
    }

    //! Data manipulations for rotated families
    //!
    //! @param u \f$m \times 2\f$ matrix of data.
    //! @return The manipulated data.
    Eigen::Matrix<double, Eigen::Dynamic, 2> Bicop::cut_and_rotate(
        const Eigen::Matrix<double, Eigen::Dynamic, 2>& u)
    {
        Eigen::Matrix<double, Eigen::Dynamic, 2> u_new(u.rows(), 2);

        // counter-clockwise rotations
        switch (rotation_) {
            case 0:
                u_new = u;
                break;

            case 90:
                u_new.col(0) = u.col(1);
                u_new.col(1) = 1.0 - u.col(0).array();
                break;

            case 180:
                u_new.col(0) = 1.0 - u.col(0).array();
                u_new.col(1) = 1.0 - u.col(1).array();
                break;

            case 270:
                u_new.col(0) = 1.0 - u.col(1).array();
                u_new.col(1) = u.col(0);
                break;
        }

        // truncate to interval [eps, 1 - eps]
        Eigen::Matrix<double, Eigen::Dynamic, 2> eps =
            Eigen::Matrix<double, Eigen::Dynamic, 2>::Constant(u.rows(), 2, 1e-10);
        u_new = u_new.array().min(1.0 - eps.array());
        u_new = u_new.array().max(eps.array());

        return u_new;
    }

    void Bicop::check_rotation(int rotation)
    {
        using namespace tools_stl;
        std::vector<int> allowed_rotations = {0, 90, 180, 270};
        if (!is_member(rotation, allowed_rotations)) {
            throw std::runtime_error("rotation must be one of {0, 90, 180, 270}");
        }
        if (is_member(bicop_->get_family(), bicop_families::rotationless)) {
            if (rotation != 0) {
                throw std::runtime_error("rotation must be 0 for the " + 
                    bicop_->get_family_name() + " copula");
            }
        }
    }
}<|MERGE_RESOLUTION|>--- conflicted
+++ resolved
@@ -43,8 +43,6 @@
         select(data, controls);
     }
 
-<<<<<<< HEAD
-=======
     //! creates from a boost::property_tree::ptree object
     //! @param input the boost::property_tree::ptree object to convert from
     //! (see to_ptree() for the structure of the input).
@@ -91,7 +89,6 @@
         boost::property_tree::write_json(filename, to_ptree());
     }
 
->>>>>>> 3c4e8970
     //! evaluates the copula density.
     //!
     //! @param u \f$n \times 2\f$ matrix of evaluation points.
