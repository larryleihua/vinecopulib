--- conflicted
+++ resolved
@@ -34,19 +34,7 @@
 
         // expand the interpolation grid; a matrix with two columns where each row
         // contains one combination of the grid points
-<<<<<<< HEAD
-        Eigen::Matrix<double, Eigen::Dynamic, 2> grid_2d(m * m, 2);
-        size_t k = 0;
-        for (size_t i = 0; i < m; ++i) {
-            for (size_t j = 0; j < m; ++j) {
-                grid_2d(k, 0) = grid_points(i);
-                grid_2d(k, 1) = grid_points(j);
-                ++k;
-            }
-        }
-=======
         auto grid_2d = tools_eigen::expand_grid(grid_points);
->>>>>>> 483fb357
 
         // transform evaluation grid and data by inverse Gaussian cdf
         Eigen::Matrix<double, Eigen::Dynamic, 2> z = tools_stats::qnorm(grid_2d);
