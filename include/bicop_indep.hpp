--- conflicted
+++ resolved
@@ -39,16 +39,10 @@
     VecXd hinv1_default(const MatXd& u);
     VecXd hinv2_default(const MatXd& u);
 
-<<<<<<< HEAD
-    VecXd tau_to_parameters(const double __attribute__((unused))& tau);
-    double parameters_to_tau(const VecXd __attribute__((unused))& parameters);
-
 private:
     VecXd get_start_parameters(const double tau);
-=======
     VecXd tau_to_parameters(const double &);
     double parameters_to_tau(const VecXd &);
->>>>>>> 6abf4c9d
 };
 
 #endif