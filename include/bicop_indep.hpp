--- conflicted
+++ resolved
@@ -42,12 +42,10 @@
     VecXd tau_to_parameters(const double &);
     double parameters_to_tau(const VecXd &);
 
-<<<<<<< HEAD
+    void flip();
+
 private:
     VecXd get_start_parameters(const double tau);
-=======
-    void flip();
->>>>>>> bcc93682
 };
 
 #endif