// Copyright © 2017 Thomas Nagler and Thibault Vatter
//
// This file is part of the vinecopulib library and licensed under the terms of
// the MIT license. For a copy, see the LICENSE file in the root directory of
// vinecopulib or https://tvatter.github.io/vinecopulib/.

#pragma once

#include <boost/graph/adjacency_list.hpp>
#include <boost/graph/prim_minimum_spanning_tree.hpp>
#include <boost/graph/graph_utility.hpp>
#include "vinecop_class.hpp"

// to allow for (auto e : boost::edges(g)) notation
namespace std
{
    template <class T>
    T begin(const std::pair<T,T>& eItPair) { return eItPair.first; }

    template <class T>
    T end(const std::pair<T,T>& eItPair) { return eItPair.second; }
}

namespace structselect_tools {
    // boost::graph represenation of a vine tree ----------------
    struct VertexProperties {
        std::vector<int> conditioning;
        std::vector<int> conditioned;
        std::vector<int> prev_edge_indices;
        VecXd hfunc1;
        VecXd hfunc2;
    };
    struct EdgeProperties {
        std::vector<int> conditioning;
        std::vector<int> conditioned;
        std::vector<int> all_indices;
        MatXd pc_data;
        VecXd hfunc1;
        VecXd hfunc2;
        double empirical_tau;
        BicopPtr pair_copula;
    };
    typedef boost::adjacency_list <
        boost::vecS,
        boost::vecS,
        boost::undirectedS,
        VertexProperties,
        boost::property<boost::edge_weight_t, double, EdgeProperties>
    > VineTree;


    // functions for manipulation of trees ----------------
    VineTree make_base_tree(const MatXd& data);
    VineTree select_next_tree(
        VineTree& prev_tree,
        std::vector<int> family_set,
        std::string selection_criterion,
        std::string method,
        bool preselect_families
    );
    VineTree edges_as_vertices(const VineTree& prev_tree);
    void add_allowed_edges(VineTree& tree);
    int find_common_neighbor(int v0, int v1, const VineTree& tree);
    MatXd get_pc_data(int v0, int v1, const VineTree& tree);
    void min_spanning_tree(VineTree &tree);
    void add_edge_info(VineTree& tree);
    void remove_edge_data(VineTree& tree);
    void remove_vertex_data(VineTree& tree);
    void select_pair_copulas(
        VineTree& tree,
        std::vector<int> family_set,
        std::string method,
        std::string selection_criterion,
        bool preselect_families
    );
    Vinecop as_vinecop(std::vector<VineTree>& trees);
    void flip(BicopPtr& bicop);
    void print_pair_copulas(VineTree& tree);
    std::string get_pc_index(
        boost::graph_traits<VineTree>::edge_descriptor e,
        VineTree& tree
    );


    // inline utility functions ----------------

    inline double pairwise_ktau(MatXd& u)
    {
        double tau;
        int n = u.rows();
        int two = 2;
        ktau_matrix(u.data(), &two, &n, &tau);
        return tau;
    }
<<<<<<< HEAD
=======

    template<class T>
    std::vector<T> set_diff(std::vector<T> x, std::vector<T> y)
    {
        std::sort(x.begin(), x.end());
        std::sort(y.begin(), y.end());
        std::vector<T> different;
        std::set_difference(
            x.begin(), x.end(),
            y.begin(), y.end(),
            std::back_inserter(different)
        );

        return different;
    }

    template<class T>
    std::vector<T> cat(std::vector<T> x, const std::vector<T>& y)
    {
        x.reserve(x.size() + y.size());
        x.insert(x.end(), y.begin(), y.end());
        return x;
    }

    template<class T>
    std::vector<T> cat(T x, const std::vector<T>& y)
    {
        std::vector<T> out(1);
        out[0] = x;
        out.reserve(1 + y.size());
        out.insert(out.end(), y.begin(), y.end());
        return out;
    }

    template<class T>
    void reverse(std::vector<T>& x)
    {
        std::reverse(x.begin(), x.end());
    }

    template<class T>
    bool is_same_set(std::vector<T> x, std::vector<T> y)
    {
        auto z = intersect(x, y);
        return ((z.size() == x.size()) & (z.size() == y.size()));
    }

    //! Integer sequence starting at 1
    inline std::vector<int> seq_int(int from, int length)
    {
        std::vector<int> seq(length);
        std::iota(seq.begin(), seq.end(), from);
        return seq;
    }

>>>>>>> bde15b93
}<|MERGE_RESOLUTION|>--- conflicted
+++ resolved
@@ -92,62 +92,4 @@
         ktau_matrix(u.data(), &two, &n, &tau);
         return tau;
     }
-<<<<<<< HEAD
-=======
-
-    template<class T>
-    std::vector<T> set_diff(std::vector<T> x, std::vector<T> y)
-    {
-        std::sort(x.begin(), x.end());
-        std::sort(y.begin(), y.end());
-        std::vector<T> different;
-        std::set_difference(
-            x.begin(), x.end(),
-            y.begin(), y.end(),
-            std::back_inserter(different)
-        );
-
-        return different;
-    }
-
-    template<class T>
-    std::vector<T> cat(std::vector<T> x, const std::vector<T>& y)
-    {
-        x.reserve(x.size() + y.size());
-        x.insert(x.end(), y.begin(), y.end());
-        return x;
-    }
-
-    template<class T>
-    std::vector<T> cat(T x, const std::vector<T>& y)
-    {
-        std::vector<T> out(1);
-        out[0] = x;
-        out.reserve(1 + y.size());
-        out.insert(out.end(), y.begin(), y.end());
-        return out;
-    }
-
-    template<class T>
-    void reverse(std::vector<T>& x)
-    {
-        std::reverse(x.begin(), x.end());
-    }
-
-    template<class T>
-    bool is_same_set(std::vector<T> x, std::vector<T> y)
-    {
-        auto z = intersect(x, y);
-        return ((z.size() == x.size()) & (z.size() == y.size()));
-    }
-
-    //! Integer sequence starting at 1
-    inline std::vector<int> seq_int(int from, int length)
-    {
-        std::vector<int> seq(length);
-        std::iota(seq.begin(), seq.end(), from);
-        return seq;
-    }
-
->>>>>>> bde15b93
 }