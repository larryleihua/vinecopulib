--- conflicted
+++ resolved
@@ -26,13 +26,10 @@
 #include <iostream>
 #include <memory>
 #include <vector>
-<<<<<<< HEAD
 #include <exception>
 #include <gsl/gsl_randist.h>
 #include <gsl/gsl_cdf.h>
-=======
 #include <cmath>
->>>>>>> 3ad65b45
 
 typedef Eigen::VectorXd VecXd;
 typedef Eigen::MatrixXd MatXd;
