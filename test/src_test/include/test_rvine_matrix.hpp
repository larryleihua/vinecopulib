--- conflicted
+++ resolved
@@ -15,21 +15,12 @@
     TEST(rvine_matrix, can_convert_to_natural_order) {
         Eigen::Matrix<size_t, Eigen::Dynamic, Eigen::Dynamic> mat(7, 7);
         mat << 5, 2, 6, 6, 6, 6, 6,
-<<<<<<< HEAD
-                6, 6, 1, 2, 5, 5, 0,
-                2, 5, 2, 5, 2, 0, 0,
-                1, 1, 5, 1, 0, 0, 0,
-                3, 7, 7, 0, 0, 0, 0,
-                7, 3, 0, 0, 0, 0, 0,
-                4, 0, 0, 0, 0, 0, 0;
-=======
                6, 6, 1, 2, 5, 5, 0,
                2, 5, 2, 5, 2, 0, 0,
                1, 1, 5, 1, 0, 0, 0,
                3, 7, 7, 0, 0, 0, 0,
                7, 3, 0, 0, 0, 0, 0,
                4, 0, 0, 0, 0, 0, 0;
->>>>>>> 483fb357
         Eigen::Matrix<size_t, Eigen::Dynamic, Eigen::Dynamic> true_no_matrix(7, 7);
         true_no_matrix << 2, 3, 1, 1, 1, 1, 1,
                           1, 1, 4, 3, 2, 2, 0,
@@ -45,21 +36,12 @@
     TEST(rvine_matrix, max_mat_is_correct) {
         Eigen::Matrix<size_t, Eigen::Dynamic, Eigen::Dynamic> mat(7, 7);
         mat << 5, 2, 6, 6, 6, 6, 6,
-<<<<<<< HEAD
-                6, 6, 1, 2, 5, 5, 0,
-                2, 5, 2, 5, 2, 0, 0,
-                1, 1, 5, 1, 0, 0, 0,
-                3, 7, 7, 0, 0, 0, 0,
-                7, 3, 0, 0, 0, 0, 0,
-                4, 0, 0, 0, 0, 0, 0;
-=======
                6, 6, 1, 2, 5, 5, 0,
                2, 5, 2, 5, 2, 0, 0,
                1, 1, 5, 1, 0, 0, 0,
                3, 7, 7, 0, 0, 0, 0,
                7, 3, 0, 0, 0, 0, 0,
                4, 0, 0, 0, 0, 0, 0;
->>>>>>> 483fb357
         Eigen::Matrix<size_t, Eigen::Dynamic, Eigen::Dynamic> true_max_matrix(7, 7);
         true_max_matrix << 2, 3, 1, 1, 1, 1, 1,
                            2, 3, 4, 3, 2, 2, 0,
