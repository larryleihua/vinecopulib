// Copyright © 2017 Thomas Nagler and Thibault Vatter
//
// This file is part of the vinecopulib library and licensed under the terms of
// the MIT license. For a copy, see the LICENSE file in the root directory of
// vinecopulib or https://vinecopulib.github.io/vinecopulib/.

#include "include/vinecop_test.hpp"
#include <stdexcept>

VinecopTest::VinecopTest() {
    // write temp files for the test using VineCopula
    std::string cmd = std::string(RSCRIPT) + std::string(TEST_VINECOP);
    int sys_exit_code = system(cmd.c_str());

    // vine structures (C++ representation reverses rows)
<<<<<<< HEAD
    model_matrix = tools_eigen::read_matxs("temp2").colwise().reverse();
    vc_matrix = tools_eigen::read_matxs("temp3").colwise().reverse();

    // u, pdf, sim
    Eigen::MatrixXd temp = tools_eigen::read_matxd("temp");
=======
    model_matrix = vinecopulib::tools_eigen::read_matxs("temp2").colwise().reverse();
    vc_matrix = vinecopulib::tools_eigen::read_matxs("temp3").colwise().reverse();

    // u, pdf, sim
    Eigen::MatrixXd temp = vinecopulib::tools_eigen::read_matxd("temp");
>>>>>>> 483fb357
    size_t n = temp.rows();
    size_t m = model_matrix.rows();
    u = temp.block(0,0,n,m);
    f = temp.block(0,m,n,1);
    sim = temp.block(0,m+1,n,m);

    // remove temp files
    cmd = rm + "temp temp2 temp3";
    sys_exit_code += system(cmd.c_str());
    if (sys_exit_code != 0) {
        throw std::runtime_error("error in system call");
    }
}<|MERGE_RESOLUTION|>--- conflicted
+++ resolved
@@ -13,19 +13,11 @@
     int sys_exit_code = system(cmd.c_str());
 
     // vine structures (C++ representation reverses rows)
-<<<<<<< HEAD
-    model_matrix = tools_eigen::read_matxs("temp2").colwise().reverse();
-    vc_matrix = tools_eigen::read_matxs("temp3").colwise().reverse();
-
-    // u, pdf, sim
-    Eigen::MatrixXd temp = tools_eigen::read_matxd("temp");
-=======
     model_matrix = vinecopulib::tools_eigen::read_matxs("temp2").colwise().reverse();
     vc_matrix = vinecopulib::tools_eigen::read_matxs("temp3").colwise().reverse();
 
     // u, pdf, sim
     Eigen::MatrixXd temp = vinecopulib::tools_eigen::read_matxd("temp");
->>>>>>> 483fb357
     size_t n = temp.rows();
     size_t m = model_matrix.rows();
     u = temp.block(0,0,n,m);
